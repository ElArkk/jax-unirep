--- conflicted
+++ resolved
@@ -1,9 +1,6 @@
-<<<<<<< HEAD
 """Evolutionary tuning function tests."""
 import numpy as np
-=======
 from contextlib import suppress as does_not_raise
->>>>>>> 3bbeafe1
 from typing import Dict
 
 import numpy as np
