--- conflicted
+++ resolved
@@ -9,17 +9,13 @@
     1. option to supply an out-domain holdout set and print params as training progresses,
     2. evotuning without Optuna by directly calling fit function,
     3. added avg_loss() function for calculation outputting of training and holdout set loss to a log file (number and length of batches are also calculated and printed to log file),
-<<<<<<< HEAD
+
     4. introduction of "epochs_per_print" to periodically calculate losses and dump parameters
-=======
-    4. introduction of "steps_per_print" to periodically calculate losses and dump parameters
->>>>>>> 661a31ba
     5. Implemented adamW in JAX and switched optimizer to adamW,
     6. added option to change the number of folds in optuna KFolds,
     7. update evotuning-prototype.py example script
 - 30 March 2020: Code fixes for correctness and readability, and a parameter dumping function by @ivanjayapurna,
-<<<<<<< HEAD
-- 28 June 2020: Improvements to evotuning ergonomics:
+- 28 June 2020: Improvements to evotuning ergonomics, by @ericmjl
     1. Adds a pre-commit configuration.
     1. Adds an installation script that makes easy the installation of jax on GPU.
     1. Provided backend specification of device (GPU/CPU).
@@ -27,6 +23,4 @@
     1. Added ergonomic UI features - progressbars! - that improve user experience.
     1. Added docs on recommended batch size and its relationship to GPU RAM consumption.
     1. Switched from exact calculation of train/holdout loss to estimated calculation.
-=======
-- 9 July 2020: Add progress bar to sequence sampler.
->>>>>>> 661a31ba
+- 9 July 2020: Add progress bar to sequence sampler, by @ericmjl