--- conflicted
+++ resolved
@@ -100,11 +100,7 @@
         # Save file
         fpath = iteration_path / fname
         onp.save(
-<<<<<<< HEAD
             fpath,
-=======
-            os.path.join(dir_path, name.replace("/", "_") + ".npy"),
->>>>>>> 029a3a23
             onp.array(val),
         )
     print("Weights successfully dumped!")
